"""
This module defines various classes that can serve as the `input` to an interface. Each class must inherit from
`InputComponent`, and each class must define a path to its template. All of the subclasses of `InputComponent` are
automatically added to a registry, which allows them to be easily referenced in other parts of the code.
"""

import json
import warnings
from gradio.component import Component
import numpy as np
import PIL
from gradio import processing_utils, test_data
import pandas as pd
from ffmpy import FFmpeg
import math
import tempfile
from pathlib import Path
from gradio import test_data


class InputComponent(Component):
    """
    Input Component. All input components subclass this.
    """

    def __init__(self, label, requires_permissions=False):
        self.set_interpret_parameters()
        super().__init__(label, requires_permissions)

    def preprocess(self, x):
        """
        Any preprocessing needed to be performed on function input.
        """
        return x

    def serialize(self, x, called_directly):
        """
        Convert from a human-readable version of the input (path of an image, URL of a video, etc.) into the interface to a serialized version (e.g. base64) to pass into an API. May do different things if the interface is called() vs. used via GUI.
        Parameters:
        x (Any): Input to interface
        called_directly (bool): if true, the interface was called(), otherwise, it is being used via the GUI
        """
        return x

    def preprocess_example(self, x):
        """
        Any preprocessing needed to be performed on an example before being passed to the main function.
        """
        return x

    def set_interpret_parameters(self):
        '''
        Set any parameters for interpretation.
        '''
        return self

    def get_interpretation_neighbors(self, x):
        '''
        Generates values similar to input to be used to interpret the significance of the input in the final output.
        Parameters:
        x (Any): Input to interface
        Returns: (neighbor_values, interpret_kwargs, interpret_by_removal)
        neighbor_values (List[Any]): Neighboring values to input x to compute for interpretation
        interpret_kwargs (Dict[Any]): Keyword arguments to be passed to get_interpretation_scores
        interpret_by_removal (bool): If True, returned neighbors are values where the interpreted subsection was removed. If False, returned neighbors are values where the interpreted subsection was modified to a different value.
        '''
        pass

    def get_interpretation_scores(self, x, neighbors, scores, **kwargs):
        '''
        Arrange the output values from the neighbors into interpretation scores for the interface to render.
        Parameters:
        x (Any): Input to interface
        neighbors (List[Any]): Neighboring values to input x used for interpretation.
        scores (List[float]): Output value corresponding to each neighbor in neighbors
        kwargs (Dict[str, Any]): Any additional arguments passed from get_interpretation_neighbors.
        Returns:
        (List[Any]): Arrangement of interpretation scores for interfaces to render.
        '''
        pass

    def generate_sample(self):
        """
        Returns a sample value of the input that would be accepted by the api. Used for api documentation.
        """
        pass


class Textbox(InputComponent):
    """
    Component creates a textbox for user to enter input. Provides a string as an argument to the wrapped function.
    Input type: str
    Demos: hello_world.py, diff_texts.py
    """

    def __init__(self, lines=1, placeholder=None, default="", numeric=False, type="str", label=None):
        """
        Parameters:
        lines (int): number of line rows to provide in textarea.
        placeholder (str): placeholder hint to provide behind textarea.
        default (str): default text to provide in textarea.
        numeric (bool): DEPRECATED. Whether the input should be parsed as a number instead of a string.        
        type (str): DEPRECATED. Type of value to be returned by component. "str" returns a string, "number" returns a float value. Use Number component in place of number type.
        label (str): component name in interface.
        """
        self.lines = lines
        self.placeholder = placeholder
        self.default = default
        if numeric or type == "number":
            warnings.warn(
                "The 'numeric' type has been deprecated. Use the Number input component instead.", DeprecationWarning)
            self.type = "number"
        else:
            self.type = type
        if default == "":
            self.test_input = {
                "str": "the quick brown fox jumped over the lazy dog",
                "number": 786.92,
            }[type]
        else:
            self.test_input = default
        self.interpret_by_tokens = True
        super().__init__(label)

    def get_template_context(self):
        return {
            "lines": self.lines,
            "placeholder": self.placeholder,
            "default": self.default,
            **super().get_template_context()
        }

    @classmethod
    def get_shortcut_implementations(cls):
        return {
            "text": {},
            "textbox": {"lines": 7},
        }

    def preprocess(self, x):
        """
        Parameters:
        x (str): text input
        """
        if self.type == "str":
            return x
        elif self.type == "number":
            return float(x)
        else:
            raise ValueError("Unknown type: " + str(self.type) +
                             ". Please choose from: 'str', 'number'.")

    def preprocess_example(self, x):
        """
        Returns:
        (str): Text representing function input
        """
        return x

    def set_interpret_parameters(self, separator=" ", replacement=None):
        """
        Calculates interpretation score of characters in input by splitting input into tokens, then using a "leave one out" method to calculate the score of each token by removing each token and measuring the delta of the output value.
        Parameters:
        separator (str): Separator to use to split input into tokens.
        replacement (str): In the "leave one out" step, the text that the token should be replaced with.
        """
        self.interpretation_separator = separator
        self.interpretation_replacement = replacement
        return self

    def tokenize(self, x):
        """
        Tokenizes an input string by dividing into "words" delimited by self.interpretation_separator
        """
        tokens = x.split(self.interpretation_separator)
        leave_one_out_strings = []
        for index in range(len(tokens)):
            leave_one_out_set = list(tokens)
            if self.interpretation_replacement is None:
                leave_one_out_set.pop(index)
            else:
                leave_one_out_set[index] = self.interpretation_replacement
            leave_one_out_strings.append(
                self.interpretation_separator.join(leave_one_out_set))
        return tokens, leave_one_out_strings, None

    def get_masked_inputs(self, tokens, binary_mask_matrix):
        """
        Constructs partially-masked sentences for SHAP interpretation
        """
        masked_inputs = []
        for binary_mask_vector in binary_mask_matrix:
            masked_input = np.array(tokens)[np.array(
                binary_mask_vector, dtype=bool)]
            masked_inputs.append(
                self.interpretation_separator.join(masked_input))
        return masked_inputs

    def get_interpretation_scores(self, x, neighbors, scores, tokens, masks=None):
        """
        Returns:
        (List[Tuple[str, float]]): Each tuple set represents a set of characters and their corresponding interpretation score.
        """
        result = []
        for token, score in zip(tokens, scores):
            result.append((token, score))
            result.append((self.interpretation_separator, 0))
        return result

    def generate_sample(self):
        return "Hello World"


class Number(InputComponent):
    """
    Component creates a field for user to enter numeric input. Provides a number as an argument to the wrapped function.
    Input type: float
    Demos: tax_calculator.py, titanic_survival.py
    """

    def __init__(self, default=None, label=None):
        '''
        Parameters:
        default (float): default value.
        label (str): component name in interface.
        '''
        self.default = default
        self.test_input = default if default is not None else 1
        self.interpret_by_tokens = False
        super().__init__(label)

    def get_template_context(self):
        return {
            "default": self.default,
            **super().get_template_context()
        }

    @classmethod
    def get_shortcut_implementations(cls):
        return {
            "number": {},
        }

    def preprocess(self, x):
        """
        Parameters:
        x (number): numeric input
        Returns:
        (float): number representing function input
        """
        return float(x)

    def preprocess_example(self, x):
        """
        Returns:
        (float): Number representing function input
        """
        return x

    def set_interpret_parameters(self, steps=3, delta=1, delta_type="percent"):
        """
        Calculates interpretation scores of numeric values close to the input number.
        Parameters:
        steps (int): Number of nearby values to measure in each direction (above and below the input number).
        delta (float): Size of step in each direction between nearby values.
        delta_type (str): "percent" if delta step between nearby values should be a calculated as a percent, or "absolute" if delta should be a constant step change.
        """
        self.interpretation_steps = steps
        self.interpretation_delta = delta
        self.interpretation_delta_type = delta_type
        return self

    def get_interpretation_neighbors(self, x):
        x = float(x)
        neighbors = []
        if self.interpretation_delta_type == "percent":
            delta = 1.0 * self.interpretation_delta * x / 100
        elif self.interpretation_delta_type == "absolute":
            delta = self.interpretation_delta
        negatives = (x + np.arange(-self.interpretation_steps, 0)
                     * delta).tolist()
        positives = (x + np.arange(1, self.interpretation_steps+1)
                     * delta).tolist()
        return negatives + positives, {}

    def get_interpretation_scores(self, x, neighbors, scores):
        """
        Returns:
        (List[Tuple[float, float]]): Each tuple set represents a numeric value near the input and its corresponding interpretation score.
        """
        interpretation = list(zip(neighbors, scores))
        interpretation.insert(int(len(interpretation) / 2), [x, None])
        return interpretation

    def generate_sample(self):
        return 1


class Slider(InputComponent):
    """
    Component creates a slider that ranges from `minimum` to `maximum`. Provides a number as an argument to the wrapped function.
    Input type: float
    Demos: sentence_builder.py, generate_tone.py, titanic_survival.py
    """

    def __init__(self, minimum=0, maximum=100, step=None, default=None, label=None):
        '''
        Parameters:
        minimum (float): minimum value for slider.
        maximum (float): maximum value for slider.
        step (float): increment between slider values.
        default (float): default value.
        label (str): component name in interface.
        '''
        self.minimum = minimum
        self.maximum = maximum
        if step is None:
            difference = maximum - minimum
            power = math.floor(math.log10(difference) - 2)
            step = 10 ** power
        self.step = step
        self.default = minimum if default is None else default
        self.test_input = self.default
        self.interpret_by_tokens = False
        super().__init__(label)

    def get_template_context(self):
        return {
            "minimum": self.minimum,
            "maximum": self.maximum,
            "step": self.step,
            "default": self.default,
            **super().get_template_context()
        }

    @classmethod
    def get_shortcut_implementations(cls):
        return {
            "slider": {},
        }

    def preprocess(self, x):
        """
        Parameters:
        x (number): numeric input
        Returns:
        (number): numeric input
        """
        return x

    def preprocess_example(self, x):
        """
        Returns:
        (float): Number representing function input
        """
        return x

    def set_interpret_parameters(self, steps=8):
        """
        Calculates interpretation scores of numeric values ranging between the minimum and maximum values of the slider.
        Parameters:
        steps (int): Number of neighboring values to measure between the minimum and maximum values of the slider range.
        """
        self.interpretation_steps = steps
        return self

    def get_interpretation_neighbors(self, x):
        return np.linspace(self.minimum, self.maximum, self.interpretation_steps).tolist(), {}

    def get_interpretation_scores(self, x, neighbors, scores):
        """
        Returns:
        (List[float]): Each value represents the score corresponding to an evenly spaced range of inputs between the minimum and maximum slider values.
        """
        return scores

    def generate_sample(self):
        return self.maximum


class Checkbox(InputComponent):
    """
    Component creates a checkbox that can be set to `True` or `False`. Provides a boolean as an argument to the wrapped function.
    Input type: bool
    Demos: sentence_builder.py, titanic_survival.py
    """

    def __init__(self, default=False, label=None):
        """
        Parameters:
        label (str): component name in interface.
        default (bool): default value.
        """
        self.test_input = True
        self.default = default
        self.interpret_by_tokens = False
        super().__init__(label)

    def get_template_context(self):
        return {
            "default": self.default,
            **super().get_template_context()
        }

    @classmethod
    def get_shortcut_implementations(cls):
        return {
            "checkbox": {},
        }

    def preprocess(self, x):
        """
        Parameters:
        x (bool): boolean input
        Returns:
        (bool): boolean input
        """
        return x

    def preprocess_example(self, x):
        """
        Returns:
        (bool): Boolean representing function input
        """
        return x

    def set_interpret_parameters(self):
        """
        Calculates interpretation score of the input by comparing the output against the output when the input is the inverse boolean value of x.
        """
        return self

    def get_interpretation_neighbors(self, x):
        return [not x], {}

    def get_interpretation_scores(self, x, neighbors, scores):
        """
        Returns:
        (Tuple[float, float]): The first value represents the interpretation score if the input is False, and the second if the input is True.
        """
        if x:
            return scores[0], None
        else:
            return None, scores[0]

    def generate_sample(self):
        return True

class CheckboxGroup(InputComponent):
    """
    Component creates a set of checkboxes of which a subset can be selected. Provides a list of strings representing the selected choices as an argument to the wrapped function.
    Input type: Union[List[str], List[int]]
    Demos: sentence_builder.py, titanic_survival.py, fraud_detector.py
    """

    def __init__(self, choices, default=[], type="value", label=None):
        '''
        Parameters:
        choices (List[str]): list of options to select from.
        default (List[str]): default selected list of options.
        type (str): Type of value to be returned by component. "value" returns the list of strings of the choices selected, "index" returns the list of indicies of the choices selected.
        label (str): component name in interface.
        '''
        self.choices = choices
        self.default = default
        self.type = type
        self.test_input = self.choices
        self.interpret_by_tokens = False
        super().__init__(label)

    def get_template_context(self):
        return {
            "choices": self.choices,
            "default": self.default,
            **super().get_template_context()
        }

    def preprocess(self, x):
        """
        Parameters:
        x (List[str]): list of selected choices
        Returns:
        (Union[List[str], List[int]]): list of selected choices as strings or indices within choice list
        """
        if self.type == "value":
            return x
        elif self.type == "index":
            return [self.choices.index(choice) for choice in x]
        else:
            raise ValueError("Unknown type: " + str(self.type) +
                             ". Please choose from: 'value', 'index'.")

    def set_interpret_parameters(self):
        """
        Calculates interpretation score of each choice in the input by comparing the output against the outputs when each choice in the input is independently either removed or added.
        """
        return self

    def get_interpretation_neighbors(self, x):
        leave_one_out_sets = []
        for choice in self.choices:
            leave_one_out_set = list(x)
            if choice in leave_one_out_set:
                leave_one_out_set.remove(choice)
            else:
                leave_one_out_set.append(choice)
            leave_one_out_sets.append(leave_one_out_set)
        return leave_one_out_sets, {}

    def get_interpretation_scores(self, x, neighbors, scores):
        """
        Returns:
        (List[Tuple[float, float]]): For each tuple in the list, the first value represents the interpretation score if the input is False, and the second if the input is True.
        """
        final_scores = []
        for choice, score in zip(self.choices, scores):
            if choice in x:
                score_set = [score, None]
            else:
                score_set = [None, score]
            final_scores.append(score_set)
        return final_scores

    def save_flagged(self, dir, label, data, encryption_key):
        """
        Returns: (List[str]])
        """
        return json.dumps(data)

    def restore_flagged(self, data):
        return json.loads(data)

    def generate_sample(self):
        return self.choices

class Radio(InputComponent):
    """
    Component creates a set of radio buttons of which only one can be selected. Provides string representing selected choice as an argument to the wrapped function.
    Input type: Union[str, int]
    Demos: sentence_builder.py, tax_calculator.py, titanic_survival.py
    """

    def __init__(self, choices, type="value", default=None, label=None):
        '''
        Parameters:
        choices (List[str]): list of options to select from.
        type (str): Type of value to be returned by component. "value" returns the string of the choice selected, "index" returns the index of the choice selected.
        default (str): default value.
        label (str): component name in interface.
        '''
        self.choices = choices
        self.type = type
        self.test_input = self.choices[0]
        self.default = default if default is not None else self.choices[0]
        self.interpret_by_tokens = False
        super().__init__(label)

    def get_template_context(self):
        return {
            "choices": self.choices,
            "default": self.default,
            **super().get_template_context()
        }

    def preprocess(self, x):
        """
        Parameters:
        x (str): selected choice
        Returns:
        (Union[str, int]): selected choice as string or index within choice list
        """
        if self.type == "value":
            return x
        elif self.type == "index":
            return self.choices.index(x)
        else:
            raise ValueError("Unknown type: " + str(self.type) +
                             ". Please choose from: 'value', 'index'.")

    def set_interpret_parameters(self):
        """
        Calculates interpretation score of each choice by comparing the output against each of the outputs when alternative choices are selected.
        """
        return self

    def get_interpretation_neighbors(self, x):
        choices = list(self.choices)
        choices.remove(x)
        return choices, {}

    def get_interpretation_scores(self, x, neighbors, scores):
        """
        Returns:
        (List[float]): Each value represents the interpretation score corresponding to each choice.
        """
        scores.insert(self.choices.index(x), None)
        return scores

    def generate_sample(self):
        return self.choices[0]


class Dropdown(InputComponent):
    """
    Component creates a dropdown of which only one can be selected. Provides string representing selected choice as an argument to the wrapped function.
    Input type: Union[str, int]
    Demos: sentence_builder.py, filter_records.py, titanic_survival.py
    """

    def __init__(self, choices, type="value", default=None, label=None):
        '''
        Parameters:
        choices (List[str]): list of options to select from.
        type (str): Type of value to be returned by component. "value" returns the string of the choice selected, "index" returns the index of the choice selected.
        default (str): default value.
        label (str): component name in interface.
        '''
        self.choices = choices
        self.type = type
        self.test_input = self.choices[0]
        self.default = default if default is not None else self.choices[0]
        self.interpret_by_tokens = False
        super().__init__(label)

    def get_template_context(self):
        return {
            "choices": self.choices,
            "default": self.default,
            **super().get_template_context()
        }

    def preprocess(self, x):
        """
        Parameters:
        x (str): selected choice
        Returns:
        (Union[str, int]): selected choice as string or index within choice list
        """
        if self.type == "value":
            return x
        elif self.type == "index":
            return self.choices.index(x)
        else:
            raise ValueError("Unknown type: " + str(self.type) +
                             ". Please choose from: 'value', 'index'.")

    def set_interpret_parameters(self):
        """
        Calculates interpretation score of each choice by comparing the output against each of the outputs when alternative choices are selected.
        """
        return self

    def get_interpretation_neighbors(self, x):
        choices = list(self.choices)
        choices.remove(x)
        return choices, {}

    def get_interpretation_scores(self, x, neighbors, scores):
        """
        Returns:
        (List[float]): Each value represents the interpretation score corresponding to each choice.
        """
        scores.insert(self.choices.index(x), None)
        return scores

    def generate_sample(self):
        return self.choices[0]


class Image(InputComponent):
    """
    Component creates an image upload box with editing capabilities. 
    Input type: Union[numpy.array, PIL.Image, file-object]
    Demos: image_classifier.py, image_mod.py, webcam.py, digit_classifier.py
    """

    def __init__(self, shape=None, image_mode='RGB', invert_colors=False, source="upload", tool="editor", type="numpy", label=None, optional=False):
        '''
        Parameters:
        shape (Tuple[int, int]): (width, height) shape to crop and resize image to; if None, matches input image size.
        image_mode (str): "RGB" if color, or "L" if black and white.
        invert_colors (bool): whether to invert the image as a preprocessing step.
        source (str): Source of image. "upload" creates a box where user can drop an image file, "webcam" allows user to take snapshot from their webcam, "canvas" defaults to a white image that can be edited and drawn upon with tools.
        tool (str): Tools used for editing. "editor" allows a full screen editor, "select" provides a cropping and zoom tool.
        type (str): Type of value to be returned by component. "numpy" returns a numpy array with shape (width, height, 3) and values from 0 to 255, "pil" returns a PIL image object, "file" returns a temporary file object whose path can be retrieved by file_obj.name, "filepath" returns the path directly.
        label (str): component name in interface.
        optional (bool): If True, the interface can be submitted with no uploaded image, in which case the input value is None.
        '''
        self.shape = shape
        self.image_mode = image_mode
        self.source = source
        requires_permissions = source == "webcam"
        self.tool = tool
        self.type = type
        self.optional = optional
        self.invert_colors = invert_colors
        self.test_input = test_data.BASE64_IMAGE
        self.interpret_by_tokens = True
        super().__init__(label, requires_permissions)

    @classmethod
    def get_shortcut_implementations(cls):
        return {
            "image": {},
            "webcam": {"source": "webcam"},
            "sketchpad": {"image_mode": "L", "source": "canvas", "shape": (28, 28), "invert_colors": True},
        }

    def get_template_context(self):
        return {
            "image_mode": self.image_mode,
            "shape": self.shape,
            "source": self.source,
            "tool": self.tool,
            "optional": self.optional,
            **super().get_template_context()
        }

    def preprocess(self, x):
        """
        Parameters:
        x (str): base64 url data
        Returns:
        (Union[numpy.array, PIL.Image, file-object]): image in requested format
        """
        if x is None:
            return x
        im = processing_utils.decode_base64_to_image(x)
        fmt = im.format
        with warnings.catch_warnings():
            warnings.simplefilter("ignore")
            im = im.convert(self.image_mode)
        if self.shape is not None:
            im = processing_utils.resize_and_crop(im, self.shape)
        if self.invert_colors:
            im = PIL.ImageOps.invert(im)
        if self.type == "pil":
            return im
        elif self.type == "numpy":
            return np.array(im)
        elif self.type == "file" or self.type == "filepath":
            file_obj = tempfile.NamedTemporaryFile(delete=False, suffix=(
                "."+fmt.lower() if fmt is not None else ".png"))
            im.save(file_obj.name)
            if self.type == "file":
                warnings.warn(
                    "The 'file' type has been deprecated. Set parameter 'type' to 'filepath' instead.", DeprecationWarning)
                return file_obj
            else:
                return file_obj.name
        else:
            raise ValueError("Unknown type: " + str(self.type) +
                             ". Please choose from: 'numpy', 'pil', 'filepath'.")

    def preprocess_example(self, x):
        return processing_utils.encode_file_to_base64(x)

    def serialize(self, x, called_directly=False):
        # if called directly, can assume it's a URL or filepath
        if self.type == "filepath" or called_directly:
            return processing_utils.encode_url_or_file_to_base64(x)
        elif self.type == "file":
            return processing_utils.encode_url_or_file_to_base64(x.name)
        elif self.type == "numpy" or "pil":
            if self.type == "numpy":
                x = PIL.Image.fromarray(np.uint8(x)).convert('RGB')
            fmt = x.format
            file_obj = tempfile.NamedTemporaryFile(delete=False, suffix=(
                "."+fmt.lower() if fmt is not None else ".png"))
            x.save(file_obj.name)
            return processing_utils.encode_url_or_file_to_base64(file_obj.name)
        else:
            raise ValueError("Unknown type: " + str(self.type) +
                             ". Please choose from: 'numpy', 'pil', 'filepath'.")

    def set_interpret_parameters(self, segments=16):
        """
        Calculates interpretation score of image subsections by splitting the image into subsections, then using a "leave one out" method to calculate the score of each subsection by whiting out the subsection and measuring the delta of the output value.
        Parameters:
        segments (int): Number of interpretation segments to split image into.
        """
        self.interpretation_segments = segments
        return self

    def _segment_by_slic(self, x):
        """
        Helper method that segments an image into superpixels using slic.
        Parameters:
        x: base64 representation of an image
        """
        x = processing_utils.decode_base64_to_image(x)
        if self.shape is not None:
            x = processing_utils.resize_and_crop(x, self.shape)
        resized_and_cropped_image = np.array(x)
        try:
            from skimage.segmentation import slic
        except (ImportError, ModuleNotFoundError):
            raise ValueError(
                "Error: running this interpretation for images requires scikit-image, please install it first.")
        try:
            segments_slic = slic(
                resized_and_cropped_image, self.interpretation_segments, compactness=10,
                sigma=1, start_label=1)
        except TypeError:  # For skimage 0.16 and older
            segments_slic = slic(
                resized_and_cropped_image, self.interpretation_segments, compactness=10,
                sigma=1)
        return segments_slic, resized_and_cropped_image

    def tokenize(self, x):
        """
        Segments image into tokens, masks, and leave-one-out-tokens
        Parameters:
        x: base64 representation of an image
        Returns:
        tokens: list of tokens, used by the get_masked_input() method
        leave_one_out_tokens: list of left-out tokens, used by the get_interpretation_neighbors() method
        masks: list of masks, used by the get_interpretation_neighbors() method
        """
        segments_slic, resized_and_cropped_image = self._segment_by_slic(x)
        tokens, masks, leave_one_out_tokens = [], [], []
        replace_color = np.mean(resized_and_cropped_image, axis=(0, 1))
        for (i, segment_value) in enumerate(np.unique(segments_slic)):
            mask = (segments_slic == segment_value)
            image_screen = np.copy(resized_and_cropped_image)
            image_screen[segments_slic == segment_value] = replace_color
            leave_one_out_tokens.append(
                processing_utils.encode_array_to_base64(image_screen))
            token = np.copy(resized_and_cropped_image)
            token[segments_slic != segment_value] = 0
            tokens.append(token)
            masks.append(mask)
        return tokens, leave_one_out_tokens, masks

    def get_masked_inputs(self, tokens, binary_mask_matrix):
        masked_inputs = []
        for binary_mask_vector in binary_mask_matrix:
            masked_input = np.zeros_like(tokens[0], dtype=int)
            for token, b in zip(tokens, binary_mask_vector):
                masked_input = masked_input + token*int(b)
            masked_inputs.append(
                processing_utils.encode_array_to_base64(masked_input))
        return masked_inputs

    def get_interpretation_scores(self, x, neighbors, scores, masks, tokens=None):
        """
        Returns:
        (List[List[float]]): A 2D array representing the interpretation score of each pixel of the image.
        """
        x = processing_utils.decode_base64_to_image(x)
        if self.shape is not None:
            x = processing_utils.resize_and_crop(x, self.shape)
        x = np.array(x)
        output_scores = np.zeros((x.shape[0], x.shape[1]))

        for score, mask in zip(scores, masks):
            output_scores += score * mask

        max_val, min_val = np.max(output_scores), np.min(output_scores)
        if max_val > 0:
            output_scores = (output_scores - min_val) / (max_val - min_val)
        return output_scores.tolist()

    def save_flagged(self, dir, label, data, encryption_key):
        """
        Returns: (str) path to image file
        """
        return self.save_flagged_file(dir, label, data, encryption_key)

    def generate_sample(self):
        return test_data.BASE64_IMAGE


class Video(InputComponent):
    """
    Component creates a video file upload that is converted to a file path.
    Input type: filepath
    Demos: video_flip.py
    """

    def __init__(self, type=None, label=None, optional=False):
        '''
        Parameters:
        type (str): Type of video format to be returned by component, such as 'avi' or 'mp4'. If set to None, video will keep uploaded format.
        label (str): component name in interface.
        optional (bool): If True, the interface can be submitted with no uploaded video, in which case the input value is None.
        '''
        self.type = type
        self.optional = optional
        super().__init__(label)

    @classmethod
    def get_shortcut_implementations(cls):
        return {
            "video": {},
        }

    def get_template_context(self):
        return {
            "optional": self.optional,
            **super().get_template_context()
        }

    def preprocess(self, x):
        """
        Parameters:
        x (Dict[name: str, data: str]): JSON object with filename as 'name' property and base64 data as 'data' property  
        Returns:
        (str): file path to video
        """
        if x is None:
            return x
        file_name, file_data, is_example = x["name"], x["data"], x.get("is_example", False)
        if is_example:
            file = processing_utils.create_tmp_copy_of_file(file_name)
        else:
            file = processing_utils.decode_base64_to_file(
                file_data, file_path=file_name)
        file_name = file.name
        uploaded_format = file_name.split(".")[-1].lower()
        if self.type is not None and uploaded_format != self.type:
            output_file_name = file_name[0: file_name.rindex(
                ".") + 1] + self.type
            ff = FFmpeg(
                inputs={file_name: None},
                outputs={output_file_name: None}
            )
            ff.run()
            return output_file_name
        else:
            return file_name

    def serialize(self, x, called_directly):
        raise NotImplementedError()

    def preprocess_example(self, x):
        return processing_utils.encode_file_to_base64(x)

    def save_flagged(self, dir, label, data, encryption_key):
        """
        Returns: (str) path to video file
        """
        return self.save_flagged_file(dir, label, data, encryption_key)

    def generate_sample(self):
        return test_data.BASE64_VIDEO


class Audio(InputComponent):
    """
    Component accepts audio input files. 
    Input type: Union[Tuple[int, numpy.array], file-object, numpy.array]
    Demos: main_note.py, reverse_audio.py, spectogram.py
    """

    def __init__(self, source="upload", type="numpy", label=None, optional=False):
        """
        Parameters:
        source (str): Source of audio. "upload" creates a box where user can drop an audio file, "microphone" creates a microphone input.
        type (str): Type of value to be returned by component. "numpy" returns a 2-set tuple with an integer sample_rate and the data numpy.array of shape (samples, 2), "file" returns a temporary file object whose path can be retrieved by file_obj.name, "filepath" returns the path directly.
        label (str): component name in interface.
        optional (bool): If True, the interface can be submitted with no uploaded audio, in which case the input value is None.
        """
        self.source = source
        requires_permissions = source == "microphone"
        self.type = type
        self.optional = optional
        self.test_input = {"name": "sample.wav",
                           "data": test_data.BASE64_AUDIO, "is_example": False}
        self.interpret_by_tokens = True
        super().__init__(label, requires_permissions)

    def get_template_context(self):
        return {
            "source": self.source,
            "optional": self.optional,
            **super().get_template_context()
        }

    @classmethod
    def get_shortcut_implementations(cls):
        return {
            "audio": {},
            "microphone": {"source": "microphone"},
            "mic": {"source": "microphone"}
        }

    def preprocess(self, x):
<<<<<<< HEAD
        """
        Parameters:
        x (Dict[name: str, data: str]): JSON object with filename as 'name' property and base64 data as 'data' property  
        Returns:
        (Union[Tuple[int, numpy.array], file-object, numpy.array]): audio in requested format
        """
=======
>>>>>>> 5c4b1b90
        if x is None:
            return x
        file_name, file_data, is_example = x["name"], x["data"], x.get("is_example", False)
        if is_example:
            file_obj = processing_utils.create_tmp_copy_of_file(file_name)
        else:
            file_obj = processing_utils.decode_base64_to_file(
                file_data, file_path=file_name)
        if self.type == "file":
            warnings.warn(
                "The 'file' type has been deprecated. Set parameter 'type' to 'filepath' instead.", DeprecationWarning)
            return file_obj
        elif self.type == "filepath":
            return file_obj.name
        elif self.type == "numpy":
            return processing_utils.audio_from_file(file_obj.name)
        else:
            raise ValueError("Unknown type: " + str(self.type) +
                             ". Please choose from: 'numpy', 'filepath'.")

    def preprocess_example(self, x):
        return processing_utils.encode_file_to_base64(x, type="audio")

    def serialize(self, x, called_directly):
        if self.type == "filepath" or called_directly:
            name = x
        elif self.type == "file":
            warnings.warn(
                "The 'file' type has been deprecated. Set parameter 'type' to 'filepath' instead.", DeprecationWarning)
            name = x.name
        elif self.type == "numpy":
            file = tempfile.NamedTemporaryFile(delete=False)
            name = file.name
            processing_utils.audio_to_file(x[0], x[1], name)
        else:
            raise ValueError("Unknown type: " + str(self.type) +
                             ". Please choose from: 'numpy', 'filepath'.")
        
        file_data = processing_utils.encode_url_or_file_to_base64(name, type="audio")
        return {"name": name, "data": file_data, "is_example": False}

    def set_interpret_parameters(self, segments=8):
        """
        Calculates interpretation score of audio subsections by splitting the audio into subsections, then using a "leave one out" method to calculate the score of each subsection by removing the subsection and measuring the delta of the output value.
        Parameters:
        segments (int): Number of interpretation segments to split audio into.
        """
        self.interpretation_segments = segments
        return self

    def tokenize(self, x):
        file_obj = processing_utils.decode_base64_to_file(x)
        sample_rate, data = processing_utils.audio_from_file(x)
        leave_one_out_sets = []
        tokens = []
        masks = []
        duration = data.shape[0]
        boundaries = np.linspace(
            0, duration, self.interpretation_segments + 1).tolist()
        boundaries = [round(boundary) for boundary in boundaries]
        for index in range(len(boundaries) - 1):
            start, stop = boundaries[index], boundaries[index + 1]
            masks.append((start, stop))
            # Handle the leave one outs
            leave_one_out_data = np.copy(data)
            leave_one_out_data[start:stop] = 0
            file = tempfile.NamedTemporaryFile(delete=False)
            processing_utils.audio_to_file(sample_rate, leave_one_out_data, file.name)
            out_data = processing_utils.encode_file_to_base64(
                file.name, type="audio", ext="wav")
            leave_one_out_sets.append(out_data)
            # Handle the tokens
            token = np.copy(data)
            token[0:start] = 0
            token[stop:] = 0
            file = tempfile.NamedTemporaryFile(delete=False)
            processing_utils.audio_to_file(sample_rate, token, file.name)
            token_data = processing_utils.encode_file_to_base64(
                file.name, type="audio", ext="wav")
            tokens.append(token_data)
        return tokens, leave_one_out_sets, masks

    def get_masked_inputs(self, tokens, binary_mask_matrix):
        # create a "zero input" vector and get sample rate
        x = tokens[0]
        file_obj = processing_utils.decode_base64_to_file(x)
        sample_rate, data = processing_utils.audio_from_file(file_obj.name)
        zero_input = np.zeros_like(data, dtype=int)
        # decode all of the tokens
        token_data = []
        for token in tokens:
            file_obj = processing_utils.decode_base64_to_file(token)
            _, data = processing_utils.audio_from_file(file_obj.name)
            token_data.append(data)
        # construct the masked version
        masked_inputs = []
        for binary_mask_vector in binary_mask_matrix:
            masked_input = np.copy(zero_input)
            for t, b in zip(token_data, binary_mask_vector):
                masked_input = masked_input + t*int(b)
            file = tempfile.NamedTemporaryFile(delete=False)
            processing_utils.audio_to_file(sample_rate, masked_input, file_obj.name)
            masked_data = processing_utils.encode_file_to_base64(
                file.name, type="audio", ext="wav")
            masked_inputs.append(masked_data)
        return masked_inputs

    def get_interpretation_scores(self, x, neighbors, scores, masks=None, tokens=None):
        """
        Returns:
        (List[float]): Each value represents the interpretation score corresponding to an evenly spaced subsection of audio.
        """
        return list(scores)


    def save_flagged(self, dir, label, data, encryption_key):
        """
        Returns: (str) path to audio file
        """
        return self.save_flagged_file(dir, label, data, encryption_key)

    def generate_sample(self):
        return test_data.BASE64_AUDIO


class File(InputComponent):
    """
    Component accepts generic file uploads.
    Input type: Union[file-object, bytes, List[Union[file-object, bytes]]]
    Demos: zisp_to_json.py, zip_two_files.py
    """

    def __init__(self, file_count="single", type="file", label=None, keep_filename=True, optional=False):
        '''
        Parameters:
        file_count (str): if single, allows user to upload one file. If "multiple", user uploads multiple files. If "directory", user uploads all files in selected directory. Return type will be list for each file in case of "multiple" or "directory".
        type (str): Type of value to be returned by component. "file" returns a temporary file object whose path can be retrieved by file_obj.name, "binary" returns an bytes object.
        label (str): component name in interface.
        keep_filename (bool): DEPRECATED. Original filename always kept.
        optional (bool): If True, the interface can be submitted with no uploaded image, in which case the input value is None.
        '''
        self.file_count = file_count
        self.type = type
        self.test_input = None
        self.optional = optional
        super().__init__(label)

    def get_template_context(self):
        return {
            "file_count": self.file_count,
            "optional": self.optional,
            **super().get_template_context()
        }

    @classmethod
    def get_shortcut_implementations(cls):
        return {
            "file": {},
            "files": {"file_count": "multiple"},
        }

    def preprocess(self, x):
        """
        Parameters:
        x (List[Dict[name: str, data: str]]): List of JSON objects with filename as 'name' property and base64 data as 'data' property
        Returns:
        (Union[file-object, bytes, List[Union[file-object, bytes]]]): File objects in requested format
        """
        if x is None:
            return None

        def process_single_file(f):
            file_name, data, is_example = f["name"], f["data"], f.get("is_example", False)
            if self.type == "file":
                if is_example:
                    return processing_utils.create_tmp_copy_of_file(file_name)
                else:
                    return processing_utils.decode_base64_to_file(data, file_path=file_name)
            elif self.type == "bytes":
                if is_example:
                    with open(file_name, "rb") as file_data:
                        return file_data.read()
                return processing_utils.decode_base64_to_binary(data)[0]
            else:
                raise ValueError("Unknown type: " + str(self.type) +
                                 ". Please choose from: 'file', 'bytes'.")
        if self.file_count == "single":
            if isinstance(x, list):
                return process_single_file(x[0])
            else:
                return process_single_file(x)
        else:
            return [process_single_file(f) for f in x]

    def save_flagged(self, dir, label, data, encryption_key):
        """
        Returns: (str) path to file
        """
        return self.save_flagged_file(dir, label, data["data"], encryption_key)

    def generate_sample(self):
        return test_data.BASE64_FILE


class Dataframe(InputComponent):
    """
    Component accepts 2D input through a spreadsheet interface.
    Input type: Union[pandas.DataFrame, numpy.array, List[Union[str, float]], List[List[Union[str, float]]]]
    Demos: filter_records.py, matrix_transpose.py, tax_calculator.py
    """

    def __init__(self, headers=None, row_count=3, col_count=3, datatype="str", col_width=None, default=None, type="pandas", label=None):
        """
        Parameters:
        headers (List[str]): Header names to dataframe.
        row_count (int): Limit number of rows for input.
        col_count (int): Limit number of columns for input. If equal to 1, return data will be one-dimensional. Ignored if `headers` is provided.
        datatype (Union[str, List[str]]): Datatype of values in sheet. Can be provided per column as a list of strings, or for the entire sheet as a single string. Valid datatypes are "str", "number", "bool", and "date".
        col_width (Union[int, List[int]]): Width of columns in pixels. Can be provided as single value or list of values per column.
        default (List[List[Any]]): Default value
        type (str): Type of value to be returned by component. "pandas" for pandas dataframe, "numpy" for numpy array, or "array" for a Python array.
        label (str): component name in interface.
        """
        self.headers = headers
        self.datatype = datatype
        self.row_count = row_count
        self.col_count = len(headers) if headers else col_count
        self.col_width = col_width
        self.type = type
        self.default = default if default is not None else [
            [None for _ in range(self.col_count)] for _ in range(self.row_count)]
        sample_values = {"str": "abc", "number": 786,
                         "bool": True, "date": "02/08/1993"}
        column_dtypes = [datatype] * \
            self.col_count if isinstance(datatype, str) else datatype
        self.test_input = [[sample_values[c]
                            for c in column_dtypes] for _ in range(row_count)]

        super().__init__(label)

    def get_template_context(self):
        return {
            "headers": self.headers,
            "datatype": self.datatype,
            "row_count": self.row_count,
            "col_count": self.col_count,
            "col_width": self.col_width,
            "default": self.default,
            **super().get_template_context()
        }

    @classmethod
    def get_shortcut_implementations(cls):
        return {
            "dataframe": {"type": "pandas"},
            "numpy": {"type": "numpy"},
            "matrix": {"type": "array"},
            "list": {"type": "array", "col_count": 1},
        }

    def preprocess(self, x):
        """
        Parameters:
        x (List[List[Union[str, number, bool]]]): 2D array of str, numeric, or bool data
        Returns:
        (Union[pandas.DataFrame, numpy.array, List[Union[str, float]], List[List[Union[str, float]]]]): Dataframe in requested format
        """
        if self.type == "pandas":
            if self.headers:
                return pd.DataFrame(x, columns=self.headers)
            else:
                return pd.DataFrame(x)
        if self.col_count == 1:
            x = [row[0] for row in x]
        if self.type == "numpy":
            return np.array(x)
        elif self.type == "array":
            return x
        else:
            raise ValueError("Unknown type: " + str(self.type) +
                             ". Please choose from: 'pandas', 'numpy', 'array'.")

    def save_flagged(self, dir, label, data, encryption_key):
        """
        Returns: (List[List[Union[str, float]]]) 2D array
        """
        return json.dumps(data)

    def restore_flagged(self, data):
        return json.loads(data)

    def generate_sample(self):
        return [[1, 2, 3], [4, 5, 6]]


class Timeseries(InputComponent):
    """
    Component accepts pandas.DataFrame uploaded as a timeseries csv file.
    Input type: pandas.DataFrame
    Demos: fraud_detector.py
    """

    def __init__(self, x=None, y=None, label=None, optional=False):
        """
        Parameters:
        x (str): Column name of x (time) series. None if csv has no headers, in which case first column is x series.
        y (Union[str, List[str]]): Column name of y series, or list of column names if multiple series. None if csv has no headers, in which case every column after first is a y series.
        label (str): component name in interface.
        optional (bool): If True, the interface can be submitted with no uploaded csv file, in which case the input value is None.
        """
        self.x = x
        if isinstance(y, str):
            y = [y]
        self.y = y
        self.optional = optional
        super().__init__(label)

    def get_template_context(self):
        return {
            "x": self.x,
            "y": self.y,
            "optional": self.optional,
            **super().get_template_context()
        }

    @classmethod
    def get_shortcut_implementations(cls):
        return {
            "timeseries": {},
        }

    def preprocess(self, x):
        """
        Parameters:
        x (List[List[Union[str, number, bool]]]): 2D array of str, numeric, or bool data
        Returns:
        (pandas.DataFrame): Dataframe of timeseries data
        """
        if x is None:
            return x
        dataframe = pd.DataFrame(data=x["data"], columns=x["headers"])
        if x["range"] is not None:
            dataframe = dataframe.loc[dataframe[self.x or 0] >= x["range"][0]]
            dataframe = dataframe.loc[dataframe[self.x or 0] <= x["range"][1]]
        return dataframe

    def save_flagged(self, dir, label, data, encryption_key):
        """
        Returns: (List[List[Union[str, float]]]) 2D array
        """
        return json.dumps(data)

    def restore_flagged(self, data):
        return json.loads(data)

    def generate_sample(self):
        return [[1, 2, 3], [4, 5, 6]]




def get_input_instance(iface):
    if isinstance(iface, str):
        shortcut = InputComponent.get_all_shortcut_implementations()[
            iface]
        return shortcut[0](**shortcut[1])
    elif isinstance(iface, dict):  # a dict with `name` as the input component type and other keys as parameters
        name = iface.pop('name')
        for component in InputComponent.__subclasses__():
            if component.__name__.lower() == name:
                break
        else:
            raise ValueError("No such InputComponent: {}".format(name))
        return component(**iface)
    elif isinstance(iface, InputComponent):
        return iface
    else:
        raise ValueError("Input interface must be of type `str` or `dict` or "
                         "`InputComponent` but is {}".format(iface))<|MERGE_RESOLUTION|>--- conflicted
+++ resolved
@@ -15,7 +15,6 @@
 import math
 import tempfile
 from pathlib import Path
-from gradio import test_data
 
 
 class InputComponent(Component):
@@ -986,15 +985,12 @@
         }
 
     def preprocess(self, x):
-<<<<<<< HEAD
         """
         Parameters:
         x (Dict[name: str, data: str]): JSON object with filename as 'name' property and base64 data as 'data' property  
         Returns:
         (Union[Tuple[int, numpy.array], file-object, numpy.array]): audio in requested format
         """
-=======
->>>>>>> 5c4b1b90
         if x is None:
             return x
         file_name, file_data, is_example = x["name"], x["data"], x.get("is_example", False)
