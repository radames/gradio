"""
Defines helper methods useful for setting up ports, launching servers, and handling `ngrok`
"""

import os
import socket
import threading
from flask import Flask, request, session, jsonify, abort, send_file, render_template, redirect
from flask_cachebuster import CacheBuster
from flask_login import LoginManager, login_user, current_user, login_required
from flask_cors import CORS
import threading
import pkg_resources
import datetime
import time
import json
import urllib.request
from shutil import copyfile
import requests
import sys
import csv
import logging
from gradio.tunneling import create_tunnel
from gradio import encryptor
from gradio import queue
from functools import wraps
import io
<<<<<<< HEAD
import inspect
=======
import traceback

>>>>>>> 5c4b1b90

INITIAL_PORT_VALUE = int(os.getenv(
    'GRADIO_SERVER_PORT', "7860"))  # The http server will try to open on port 7860. If not available, 7861, 7862, etc.
TRY_NUM_PORTS = int(os.getenv(
    'GRADIO_NUM_PORTS', "100"))  # Number of ports to try before giving up and throwing an exception.
LOCALHOST_NAME = os.getenv(
    'GRADIO_SERVER_NAME', "127.0.0.1")
GRADIO_API_SERVER = "https://api.gradio.app/v1/tunnel-request"
GRADIO_FEATURE_ANALYTICS_URL = "https://api.gradio.app/gradio-feature-analytics/"

STATIC_TEMPLATE_LIB = pkg_resources.resource_filename("gradio", "frontend/")
STATIC_PATH_LIB = pkg_resources.resource_filename("gradio", "frontend/static")
VERSION_FILE = pkg_resources.resource_filename("gradio", "version.txt")
with open(VERSION_FILE) as version_file:
    GRADIO_STATIC_ROOT = "https://gradio.s3-us-west-2.amazonaws.com/" + \
        version_file.read().strip() + "/static/"

app = Flask(__name__,
            template_folder=STATIC_TEMPLATE_LIB,
            static_folder="",
            static_url_path="/none/")
CORS(app)
cache_buster = CacheBuster(
    config={'extensions': ['.js', '.css'], 'hash_size': 5})
cache_buster.init_app(app)
app.secret_key = os.getenv("GRADIO_KEY", "secret")
login_manager = LoginManager()
login_manager.login_view = 'login'
login_manager.init_app(app)

# Hide Flask default message
cli = sys.modules['flask.cli']
cli.show_server_banner = lambda *x: None


class User:
    def __init__(self, id):
        self.is_authenticated = True
        self.is_active = True
        self.is_anonymous = False
        self.id = id

    def get_id(self):
        return self.id


@login_manager.user_loader
def load_user(_id):
    return User(_id)


def login_check(func):
    @wraps(func)
    def wrapper(*args, **kwargs):
        if app.auth:
            @login_required
            def func2(*args, **kwargs):
                return func(*args, **kwargs)

            return func2(*args, **kwargs)
        else:
            return func(*args, **kwargs)
    return wrapper


def get_local_ip_address():
    try:
        ip_address = requests.get('https://api.ipify.org', timeout=3).text
    except (requests.ConnectionError, requests.exceptions.ReadTimeout):
        ip_address = "No internet connection"
    return ip_address


IP_ADDRESS = get_local_ip_address()


def get_first_available_port(initial, final):
    """
    Gets the first open port in a specified range of port numbers
    :param initial: the initial value in the range of port numbers
    :param final: final (exclusive) value in the range of port numbers, should be greater than `initial`
    :return:
    """
    for port in range(initial, final):
        try:
            s = socket.socket()  # create a socket object
            s.bind((LOCALHOST_NAME, port))  # Bind to the port
            s.close()
            return port
        except OSError:
            pass
    raise OSError(
        "All ports from {} to {} are in use. Please close a port.".format(
            initial, final
        )
    )


@app.route("/", methods=["GET"])
@login_check
def main():
    session["state"] = None
    return render_template("index.html", config=app.interface.config)


@app.route("/static/<path:path>", methods=["GET"])
def static_resource(path):
    if app.interface.share:
        return redirect(GRADIO_STATIC_ROOT + path)
    else:
        return send_file(os.path.join(STATIC_PATH_LIB, path))


# TODO(@aliabid94): this throws a 500 error if app.auth is None (should probalbly just redirect to '/')
@app.route('/login', methods=["GET", "POST"])
def login():
    if request.method == "GET":
        config = get_config()
        return render_template("index.html", config=config)
    elif request.method == "POST":
        username = request.form.get("username")
        password = request.form.get("password")
        if ((not callable(app.auth) and username in app.auth and app.auth[username] == password)
                or (callable(app.auth) and app.auth.__call__(username, password))):
            login_user(User(username))
            return redirect("/")
        else:
            return abort(401)


@app.route("/config/", methods=["GET"])
def get_config():
    if app.interface.auth is None or current_user.is_authenticated:
        return jsonify(app.interface.config)
    else:
        return {"auth_required": True, "auth_message": app.interface.auth_message}


@app.route("/enable_sharing/<path:path>", methods=["GET"])
@login_check
def enable_sharing(path):
    if path == "None":
        path = None
    app.interface.config["share_url"] = path
    return jsonify(success=True)


@app.route("/api/predict/", methods=["POST"])
@login_check
def predict():
    raw_input = request.json["data"]
    # Capture any errors made and pipe to front end
    if app.interface.show_error:
        try:
            prediction, durations = app.interface.process(raw_input)
        except BaseException as error:
            traceback.print_exc()
            return jsonify({"error": str(error)}), 500
    else:
        prediction, durations = app.interface.process(raw_input)
    avg_durations = []
    for i, duration in enumerate(durations):
        app.interface.predict_durations[i][0] += duration
        app.interface.predict_durations[i][1] += 1
        avg_durations.append(app.interface.predict_durations[i][0] 
            / app.interface.predict_durations[i][1])
    app.interface.config["avg_durations"] = avg_durations
    output = {"data": prediction, "durations": durations, "avg_durations": avg_durations}
    if app.interface.allow_flagging == "auto":
        try:
            flag_index = flag_data(raw_input, prediction, 
                flag_option=(None if app.interface.flagging_options is None else ""), 
                username=current_user.id if current_user.is_authenticated else None)
            output["flag_index"] = flag_index
        except Exception as e:
            print(str(e))
            pass
    return jsonify(output)


def get_types(cls_set, component):
    docset = []
    types = []
    if component == "input":
        for cls in cls_set:
            doc = inspect.getdoc(cls.preprocess)
            doc_lines = doc.split("\n")
            docset.append(doc_lines[1].split(":")[-1])
            types.append(doc_lines[1].split(")")[0].split("(")[-1])
    else:
        for cls in cls_set:
            doc = inspect.getdoc(cls.postprocess)
            doc_lines = doc.split("\n")
            docset.append(doc_lines[-1].split(":")[-1])
            types.append(doc_lines[-1].split(")")[0].split("(")[-1])
    return docset, types


@app.route("/api/", methods=["GET"])
def api_docs():
    inputs = [type(inp) for inp in app.interface.input_components]
    outputs = [type(out) for out in app.interface.output_components]
    input_types_doc, input_types = get_types(inputs, "input")
    output_types_doc, output_types = get_types(outputs, "output")
    input_names = [type(inp).__name__ for inp in app.interface.input_components]
    output_names = [type(out).__name__ for out in app.interface.output_components]
    sample_inputs = [inp.generate_sample() for inp in app.interface.input_components]
    docs = {
        "inputs": input_names,
        "outputs": output_names,
        "len_inputs": len(inputs),
        "len_outputs": len(outputs),
        "inputs_lower": [name.lower() for name in input_names],
        "outputs_lower": [name.lower() for name in output_names],
        "input_types": input_types,
        "output_types": output_types,
        "input_types_doc": input_types_doc,
        "output_types_doc": output_types_doc,
        "sample_inputs": sample_inputs
    }
    return render_template("api_docs.html", **docs)


def log_feature_analytics(feature):
    if app.interface.analytics_enabled:
        try:
            requests.post(GRADIO_FEATURE_ANALYTICS_URL,
                          data={
                              'ip_address': IP_ADDRESS,
                              'feature': feature}, timeout=3)
        except (requests.ConnectionError, requests.exceptions.ReadTimeout):
            pass  # do not push analytics if no network


def flag_data(input_data, output_data, flag_option=None, flag_index=None, username=None, flag_path=None):
    if flag_path is None:
        flag_path = os.path.join(app.cwd, app.interface.flagging_dir)
    log_fp = "{}/log.csv".format(flag_path)
    encryption_key = app.interface.encryption_key if app.interface.encrypt else None
    is_new = not os.path.exists(log_fp)

    if flag_index is None:
        csv_data = []
        for i, interface in enumerate(app.interface.input_components):
            csv_data.append(interface.save_flagged(
                flag_path, app.interface.config["input_components"][i]["label"], input_data[i], encryption_key))
        for i, interface in enumerate(app.interface.output_components):
            csv_data.append(interface.save_flagged(
                flag_path, app.interface.config["output_components"][i]["label"], output_data[i], encryption_key) if output_data[i] is not None else "")
        if flag_option is not None:
            csv_data.append(flag_option)
        if username is not None:
            csv_data.append(username)
        csv_data.append(str(datetime.datetime.now()))
        if is_new:
            headers = [interface["label"]
                    for interface in app.interface.config["input_components"]]
            headers += [interface["label"]
                        for interface in app.interface.config["output_components"]]
            if app.interface.flagging_options is not None:
                headers.append("flag")
            if username is not None:
                headers.append("username")
            headers.append("timestamp")

    def replace_flag_at_index(file_content):
        file_content = io.StringIO(file_content)
        content = list(csv.reader(file_content))
        header = content[0]
        flag_col_index = header.index("flag")
        content[flag_index][flag_col_index] = flag_option
        output = io.StringIO()
        writer = csv.writer(output)
        writer.writerows(content)
        return output.getvalue()

    if app.interface.encrypt:
        output = io.StringIO()
        if not is_new:
            with open(log_fp, "rb") as csvfile:
                encrypted_csv = csvfile.read()
                decrypted_csv = encryptor.decrypt(
                    app.interface.encryption_key, encrypted_csv)
                file_content = decrypted_csv.decode()
                if flag_index is not None:
                    file_content = replace_flag_at_index(file_content)
                output.write(file_content)
        writer = csv.writer(output)
        if flag_index is None:
            if is_new:
                writer.writerow(headers)
            writer.writerow(csv_data)
        with open(log_fp, "wb") as csvfile:
            csvfile.write(encryptor.encrypt(
                app.interface.encryption_key, output.getvalue().encode()))
    else:
        if flag_index is None:
            with open(log_fp, "a", newline="") as csvfile:
                writer = csv.writer(csvfile)
                if is_new:
                    writer.writerow(headers)
                writer.writerow(csv_data)
        else:
            with open(log_fp) as csvfile:
                file_content = csvfile.read()
                file_content = replace_flag_at_index(file_content)
            with open(log_fp, "w", newline="") as csvfile:  # newline parameter needed for Windows
                csvfile.write(file_content)
    with open(log_fp, "r") as csvfile:
        line_count = len([None for row in csv.reader(csvfile)]) - 1
    return line_count

@app.route("/api/flag/", methods=["POST"])
@login_check
def flag():
    log_feature_analytics('flag')
    data = request.json['data']
    flag_data(data['input_data'], data['output_data'], data.get("flag_option"), data.get("flag_index"), 
        current_user.id if current_user.is_authenticated else None)
    return jsonify(success=True)


@app.route("/api/interpret/", methods=["POST"])
@login_check
def interpret():
    log_feature_analytics('interpret')
    raw_input = request.json["data"]
    print(raw_input)
    interpretation_scores, alternative_outputs = app.interface.interpret(
        raw_input)
    return jsonify({
        "interpretation_scores": interpretation_scores,
        "alternative_outputs": alternative_outputs
    })


@app.route("/file/<path:path>", methods=["GET"])
@login_check
def file(path):
    if app.interface.encrypt and isinstance(app.interface.examples, str) and path.startswith(app.interface.examples):
        with open(os.path.join(app.cwd, path), "rb") as encrypted_file:
            encrypted_data = encrypted_file.read()
        file_data = encryptor.decrypt(
            app.interface.encryption_key, encrypted_data)
        return send_file(io.BytesIO(file_data), attachment_filename=os.path.basename(path))
    else:
        return send_file(os.path.join(app.cwd, path))


@app.route("/api/queue/push/", methods=["POST"])
@login_check
def queue_push():
    data = request.json["data"]
    action = request.json["action"]
    job_hash, queue_position = queue.push({"data": data}, action)
    return {"hash": job_hash, "queue_position": queue_position}

@app.route("/api/queue/status/", methods=["POST"])
@login_check
def queue_status():
    hash = request.json['hash']
    status, data = queue.get_status(hash)
    return {"status": status, "data": data}

def queue_thread(path_to_local_server):
    while True:
        try:
            next_job = queue.pop()
            if next_job is not None:
                _, hash, input_data, task_type = next_job
                queue.start_job(hash)
                response = requests.post(
                    path_to_local_server + "/api/" + task_type + "/", json=input_data)
                if response.status_code == 200:
                    queue.pass_job(hash, response.json())
                else:
                    queue.fail_job(hash, response.text)
            else:
                time.sleep(1)
        except Exception as e:
            time.sleep(1)
            pass

def start_server(interface, server_name, server_port=None, auth=None, ssl=None):
    if server_port is None:
        server_port = INITIAL_PORT_VALUE
    port = get_first_available_port(
        server_port, server_port + TRY_NUM_PORTS
    )
    path_to_local_server = "http://{}:{}/".format(server_name, port)
    if auth is not None:
        if not callable(auth):
            app.auth = {account[0]: account[1] for account in auth}
        else:
            app.auth = auth
    else:
        app.auth = None
    app.interface = interface
    app.cwd = os.getcwd()
    log = logging.getLogger('werkzeug')
    log.setLevel(logging.ERROR)
    if app.interface.enable_queue:
        if auth is not None or app.interface.encrypt:
            raise ValueError("Cannot queue with encryption or authentication enabled.")
        queue.init()
        app.queue_thread = threading.Thread(target=queue_thread, args=(path_to_local_server,))
        app.queue_thread.start()
    if interface.save_to is not None:
        interface.save_to["port"] = port
    app_kwargs = {"port": port, "host": server_name}
    if ssl:
        app_kwargs["ssl_context"] = ssl
    thread = threading.Thread(target=app.run,
                              kwargs=app_kwargs,
                              daemon=True)
    thread.start()

    return port, path_to_local_server, app, thread

def get_state():
    return session.get("state")

def set_state(value):
    session["state"] = value

def close_server(process):
    process.terminate()
    process.join()


def url_request(url):
    try:
        req = urllib.request.Request(
            url=url, headers={"content-type": "application/json"}
        )
        res = urllib.request.urlopen(req, timeout=10)
        return res
    except Exception as e:
        raise RuntimeError(str(e))


def setup_tunnel(local_server_port, endpoint):
    response = url_request(
        endpoint + '/v1/tunnel-request' if endpoint is not None else GRADIO_API_SERVER)
    if response and response.code == 200:
        try:
            payload = json.loads(response.read().decode("utf-8"))[0]
            return create_tunnel(payload, LOCALHOST_NAME, local_server_port)

        except Exception as e:
            raise RuntimeError(str(e))


def url_ok(url):
    try:
        for _ in range(5):
            time.sleep(.500)
            r = requests.head(url, timeout=3)
            if r.status_code in (200, 401, 302):  # 401 or 302 if auth is set
                return True
    except (ConnectionError, requests.exceptions.ConnectionError):
        return False<|MERGE_RESOLUTION|>--- conflicted
+++ resolved
@@ -25,12 +25,8 @@
 from gradio import queue
 from functools import wraps
 import io
-<<<<<<< HEAD
 import inspect
-=======
 import traceback
-
->>>>>>> 5c4b1b90
 
 INITIAL_PORT_VALUE = int(os.getenv(
     'GRADIO_SERVER_PORT', "7860"))  # The http server will try to open on port 7860. If not available, 7861, 7862, etc.
