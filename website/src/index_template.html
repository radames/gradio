--- conflicted
+++ resolved
@@ -162,8 +162,7 @@
   </div>
   <section class="w-full py-8 mb-12 bg-gradient-to-tr from-gray-50 to-gray-200 shadow-inner">
     <div class="container mx-auto mb-2 text-center text-gray-600">
-<<<<<<< HEAD
-      Used by machine learning teams at
+      Used by machine learning teams big and small
       <div class="mt-8 grid grid-cols-3 md:grid-cols-5 gap-x-3 sm:gap-x-4 gap-y-8 justify-center justify-items-center">
         <img class="sm:h-5 h-4" src="/assets/img/logos/google.svg">
         <img class="sm:h-5 h-4" src="/assets/img/logos/amazon.svg">
@@ -180,25 +179,6 @@
         <img class="sm:h-5 h-4" src="/assets/img/logos/humaniseai.svg">
         <img class="sm:h-5 h-4" src="/assets/img/logos/factmata.svg">
         <img class="sm:h-5 h-4" src="/assets/img/logos/wns.png">
-=======
-      Used by machine learning teams big and small
-        <div class="mt-8 grid grid-cols-3 md:grid-cols-5 gap-x-4 gap-y-8 justify-center justify-items-center">
-        <img class="sm:h-5 h-3" src="/assets/img/logos/google.svg">
-        <img class="sm:h-5 h-3" src="/assets/img/logos/amazon.svg">
-        <img class="sm:h-5 h-3" src="/assets/img/logos/fb.svg">
-        <img class="sm:h-5 h-3" src="/assets/img/logos/cisco.svg">
-        <img class="sm:h-5 h-3" src="/assets/img/logos/twitter.svg">
-        <img class="sm:h-5 h-3" src="/assets/img/logos/vmware.svg">
-        <img class="sm:h-5 h-3" src="/assets/img/logos/huggingface.svg">
-        <img class="sm:h-5 h-3" src="/assets/img/logos/siemens.svg">
-        <img class="sm:h-5 h-3" src="/assets/img/logos/mit-svg-50.png">
-        <img class="sm:h-5 h-3" src="/assets/img/logos/stanford.svg">
-        <img class="sm:h-5 h-3" src="/assets/img/logos/uipath.svg">
-        <img class="sm:h-5 h-3" src="/assets/img/logos/unifyid.svg">
-        <img class="sm:h-5 h-3" src="/assets/img/logos/humaniseai.svg">
-        <img class="sm:h-5 h-3" src="/assets/img/logos/factmata.svg">
-        <img class="sm:h-5 h-3" src="/assets/img/logos/wns.png">
->>>>>>> bfe751e7
       </div>
     </div>
   </section>
