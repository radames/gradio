--- conflicted
+++ resolved
@@ -1,14 +1,9 @@
 import InputNumber from "./input/Number.svelte";
 import InputRadio from "./input/Radio.svelte";
-<<<<<<< HEAD
 import InputTextbox from "./input/Textbox.svelte"
 import InputSlider from "./input/Slider.svelte"
 import InputCheckbox from "./input/Checkbox.svelte"
 import InputCheckboxGroup from "./input/CheckboxGroup.svelte"
-import OutputTextbox from "./output/Textbox.svelte";
-import OutputLabel from "./output/Label.svelte";
-import OutputHighlightedText from "./output/HighlightedText.svelte";
-=======
 import InputAudio from "./input/Audio.svelte";
 import InputFile from "./input/File.svelte";
 import InputImage from "./input/Image.svelte";
@@ -24,31 +19,25 @@
 import OutputJson from "./output/Json.svelte";
 import OutputHtml from "./output/Html.svelte";
 import OutputDataframe from "./output/Dataframe.svelte";
+import OutputLabel from "./output/Label.svelte";
+import OutputHighlightedText from "./output/HighlightedText.svelte";
 
 import Dummy from "./Dummy.svelte"
->>>>>>> 3155488e
 
 export const inputComponentMap = {
     "audio": InputAudio,
-    "checkbox": Dummy,
-    "checkboxgroup": Dummy,
     "dataframe": Dummy,
     "dropdown": InputDropdown,
     "file": InputFile,
     "image": InputImage,
     "number": InputNumber,
     "radio": InputRadio,
-<<<<<<< HEAD
     "textbox": InputTextbox,
     "slider": InputSlider,
     "checkbox": InputCheckbox,
     "checkboxgroup": InputCheckboxGroup,
-=======
-    "slider": Dummy,
-    "textbox": Dummy,
     "timeseries": Dummy,
     "video": InputVideo,
->>>>>>> 3155488e
 }
 
 export const outputComponentMap = {
@@ -56,17 +45,12 @@
     "carousel": OutputCarousel,
     "dataframe": OutputDataframe,
     "file": OutputFile,
-    "highlightedtext": Dummy,
     "html": OutputHtml,
     "image": OutputImage,
     "json": OutputJson,
-    "label": Dummy,
     "textbox": OutputTextbox,
-<<<<<<< HEAD
     "highlightedText": OutputHighlightedText,
     "label": OutputLabel,
-=======
     "timeseries": Dummy,
     "video": OutputVideo,
->>>>>>> 3155488e
 }